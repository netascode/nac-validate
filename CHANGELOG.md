# 0.3.0 (unreleased)

<<<<<<< HEAD
- BREAKING CHANGE: Update YAML merge logic to merge list items with matching attributes and primitive values, even if both have additional attributes the other does not have
- BREAKING CHANGE: Do not deduplicate items in a list of primitive values, for example a list of strings
- BREAKING CHANGE: Deduplicate items in a list of dictionaries consistently, regardless of whether they are in the same file or not
=======
- Modernize CLI interface using [typer](https://github.com/fastapi/typer)
>>>>>>> f92816b6

# 0.2.7

- Suppress Yamale syntax warnings when running Python 3.12+

# 0.2.6

- Fix issue with directly nested lists in YAML files

# 0.2.5

- Check non-default schema and rules paths for existence

# 0.2.4

- Dependency updates

# 0.2.3

- Handle file errors gracefully
- Allow empty YAML files

# 0.2.2

- Add `--non-strict` CLI argument to accept unexpected elements in YAML files

# 0.2.1

- Do not merge YAML dictionary list items, where each list item has unique attributes with primitive values

# 0.2.0

- Preserve YAML quotes in output
- Add `!env` tag to read values from environment variables

# 0.1.8

- Use `ruamel.yaml` package consistently

# 0.1.7

- Add `output` CLI argument

# 0.1.6

- Add YAML syntax validation

# 0.1.5

- Add pre-commit config

# 0.1.4

- Add support for logging multiple error messsages

# 0.1.3

- Add support for Ansible Vault encrypted values

# 0.1.2

- Allow multiple paths as argument

# 0.1.1

- No changes

# 0.1.0

- Initial release<|MERGE_RESOLUTION|>--- conflicted
+++ resolved
@@ -1,12 +1,9 @@
 # 0.3.0 (unreleased)
 
-<<<<<<< HEAD
+- Modernize CLI interface using [typer](https://github.com/fastapi/typer)
 - BREAKING CHANGE: Update YAML merge logic to merge list items with matching attributes and primitive values, even if both have additional attributes the other does not have
 - BREAKING CHANGE: Do not deduplicate items in a list of primitive values, for example a list of strings
 - BREAKING CHANGE: Deduplicate items in a list of dictionaries consistently, regardless of whether they are in the same file or not
-=======
-- Modernize CLI interface using [typer](https://github.com/fastapi/typer)
->>>>>>> f92816b6
 
 # 0.2.7
 
