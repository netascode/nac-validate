# -*- coding: utf-8 -*-

# Copyright: (c) 2022, Daniel Schmidt <danischm@cisco.com>

import importlib.util
import logging
import os
import subprocess
from typing import Any
from pathlib import Path

from ruamel import yaml

logger = logging.getLogger(__name__)


class VaultTag(yaml.YAMLObject):
    yaml_tag = "!vault"

    def __init__(self, v: str):
        self.value = v

    def __repr__(self) -> str:
        spec = importlib.util.find_spec("iac_validate.ansible_vault")
        if spec:
            if "ANSIBLE_VAULT_ID" in os.environ:
                vault_id = os.environ["ANSIBLE_VAULT_ID"] + "@" + str(spec.origin)
            else:
                vault_id = str(spec.origin)
            t = subprocess.check_output(
                [
                    "ansible-vault",
                    "decrypt",
                    "--vault-id",
                    vault_id,
                ],
                input=self.value.encode(),
            )
            return t.decode()
        return ""

    @classmethod
    def from_yaml(cls, loader: Any, node: Any) -> str:
        return str(cls(node.value))


class EnvTag(yaml.YAMLObject):
    yaml_tag = "!env"

    def __init__(self, v: str):
        self.value = v

    def __repr__(self) -> str:
        env = os.getenv(self.value)
        if env is None:
            return ""
        return env

    @classmethod
    def from_yaml(cls, loader: Any, node: Any) -> str:
        return str(cls(node.value))


def load_yaml_files(paths: list[Path]) -> dict[str, Any]:
    """Load all yaml files from a provided directory."""

    def _load_file(file_path: Path, data: dict[str, Any]) -> None:
        with open(file_path, "r") as file:
            if file_path.suffix in [".yaml", ".yml"]:
                data_yaml = file.read()
                y = yaml.YAML()
                y.preserve_quotes = True  # type: ignore
                y.register_class(VaultTag)
                y.register_class(EnvTag)
                dict = y.load(data_yaml)
                merge_dict(dict, data)

    result: dict[str, Any] = {}
    for path in paths:
        if os.path.isfile(path):
            _load_file(path, result)
        else:
            for dir, subdir, files in os.walk(path):
                for filename in files:
                    try:
                        _load_file(Path(dir, filename), result)
                    except:  # noqa: E722
                        logger.warning("Could not load file: {}".format(filename))
    result = deduplicate_list_items(result)
    return result


<<<<<<< HEAD
def merge_list_item(source_item: Any, destination: List[Any]) -> None:
=======
def merge_list_item(
    source_item: Any, destination: list[Any], merge_list_items: bool = True
) -> None:
>>>>>>> f92816b6
    """Merge item into list."""
    if isinstance(source_item, dict):
        # check if we have an item in destination with matching primitives
        for dest_item in destination:
            match = True
            comparison = False
            for k, v in source_item.items():
                if isinstance(v, dict) or isinstance(v, list) or k not in dest_item:
                    continue
                comparison = True
                if v != dest_item[k]:
                    match = False
            for k, v in dest_item.items():
                if isinstance(v, dict) or isinstance(v, list) or k not in source_item:
                    continue
                comparison = True
                if v != source_item[k]:
                    match = False
            if comparison and match:
                merge_dict(source_item, dest_item)
                return
    destination.append(source_item)


<<<<<<< HEAD
def merge_dict(source: Dict[Any, Any], destination: Dict[Any, Any]) -> Dict[Any, Any]:
=======
def merge_dict(
    source: dict[Any, Any], destination: dict[Any, Any], merge_list_items: bool = True
) -> dict[Any, Any]:
>>>>>>> f92816b6
    """Merge two nested dict/list structures."""
    if not source:
        return destination
    for key, value in source.items():
        if key not in destination:
            destination[key] = value
        elif isinstance(value, dict):
            if isinstance(destination[key], dict):
                merge_dict(value, destination[key])
        elif isinstance(value, list):
            if isinstance(destination[key], list):
                destination[key] += value
        else:
            destination[key] = value
    return destination


def deduplicate_list_items(data: Dict[Any, Any]) -> Dict[Any, Any]:
    """Deduplicate list items."""
    for key, value in data.items():
        if isinstance(value, dict):
            deduplicate_list_items(value)
        elif isinstance(value, list):
            deduplicated_list: List[Any] = []
            for i in value:
                merge_list_item(i, deduplicated_list)
            for i in deduplicated_list:
                if isinstance(i, dict):
                    deduplicate_list_items(i)
            data[key] = deduplicated_list
    return data<|MERGE_RESOLUTION|>--- conflicted
+++ resolved
@@ -90,13 +90,7 @@
     return result
 
 
-<<<<<<< HEAD
-def merge_list_item(source_item: Any, destination: List[Any]) -> None:
-=======
-def merge_list_item(
-    source_item: Any, destination: list[Any], merge_list_items: bool = True
-) -> None:
->>>>>>> f92816b6
+def merge_list_item(source_item: Any, destination: list[Any]) -> None:
     """Merge item into list."""
     if isinstance(source_item, dict):
         # check if we have an item in destination with matching primitives
@@ -121,13 +115,7 @@
     destination.append(source_item)
 
 
-<<<<<<< HEAD
-def merge_dict(source: Dict[Any, Any], destination: Dict[Any, Any]) -> Dict[Any, Any]:
-=======
-def merge_dict(
-    source: dict[Any, Any], destination: dict[Any, Any], merge_list_items: bool = True
-) -> dict[Any, Any]:
->>>>>>> f92816b6
+def merge_dict(source: dict[Any, Any], destination: dict[Any, Any]) -> dict[Any, Any]:
     """Merge two nested dict/list structures."""
     if not source:
         return destination
@@ -145,13 +133,13 @@
     return destination
 
 
-def deduplicate_list_items(data: Dict[Any, Any]) -> Dict[Any, Any]:
+def deduplicate_list_items(data: dict[Any, Any]) -> dict[Any, Any]:
     """Deduplicate list items."""
     for key, value in data.items():
         if isinstance(value, dict):
             deduplicate_list_items(value)
         elif isinstance(value, list):
-            deduplicated_list: List[Any] = []
+            deduplicated_list: list[Any] = []
             for i in value:
                 merge_list_item(i, deduplicated_list)
             for i in deduplicated_list:
